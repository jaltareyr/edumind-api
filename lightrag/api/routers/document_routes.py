"""
This module contains all document-related routes for the LightRAG API.
"""

import asyncio
from lightrag.utils import logger, get_pinyin_sort_key
import aiofiles
import shutil
import traceback
import pipmaster as pm
from datetime import datetime, timezone
from pathlib import Path
from typing import Dict, List, Optional, Any, Literal, Tuple
from fastapi import (
    APIRouter,
    BackgroundTasks,
    Depends,
    File,
    HTTPException,
    UploadFile,
    Request,
    Header,
    Query
)
from pydantic import BaseModel, Field, field_validator

from lightrag import LightRAG
from lightrag.base import DeletionResult, DocProcessingStatus, DocStatus
from lightrag.utils import generate_track_id
from lightrag.api.utils_api import get_combined_auth_dependency, get_rag
from ..config import global_args

import asyncio

import trafilatura

def read_link(path: str) -> Optional[str]:
    try:
        downloaded = trafilatura.fetch_url(path)

        if not downloaded:
            return ""

        text = trafilatura.extract(
            downloaded, output_format="txt")

        if text:
            return text
        return ""

    except Exception as e:
        print(f"Error reading link {path}: {e}", flush=True)
        return ""


async def aread_link(path: str) -> Optional[str]:
    loop = asyncio.get_event_loop()
    return await loop.run_in_executor(None, read_link, path)

# Function to format datetime to ISO format string with timezone information
def format_datetime(dt: Any) -> Optional[str]:
    """Format datetime to ISO format string with timezone information

    Args:
        dt: Datetime object, string, or None

    Returns:
        ISO format string with timezone information, or None if input is None
    """
    if dt is None:
        return None
    if isinstance(dt, str):
        return dt

    # Check if datetime object has timezone information
    if isinstance(dt, datetime):
        # If datetime object has no timezone info (naive datetime), add UTC timezone
        if dt.tzinfo is None:
            dt = dt.replace(tzinfo=timezone.utc)

    # Return ISO format string with timezone information
    return dt.isoformat()


router = APIRouter(
    prefix="/documents",
    tags=["documents"],
)

# Temporary file prefix
temp_prefix = "__tmp__"


def sanitize_filename(filename: str, input_dir: Path) -> str:
    """
    Sanitize uploaded filename to prevent Path Traversal attacks.

    Args:
        filename: The original filename from the upload
        input_dir: The target input directory

    Returns:
        str: Sanitized filename that is safe to use

    Raises:
        HTTPException: If the filename is unsafe or invalid
    """
    # Basic validation
    if not filename or not filename.strip():
        raise HTTPException(status_code=400, detail="Filename cannot be empty")

    # Remove path separators and traversal sequences
    clean_name = filename.replace("/", "").replace("\\", "")
    clean_name = clean_name.replace("..", "")

    # Remove control characters and null bytes
    clean_name = "".join(c for c in clean_name if ord(c) >= 32 and c != "\x7f")

    # Remove leading/trailing whitespace and dots
    clean_name = clean_name.strip().strip(".")

    # Check if anything is left after sanitization
    if not clean_name:
        raise HTTPException(
            status_code=400, detail="Invalid filename after sanitization"
        )

    # Verify the final path stays within the input directory
    try:
        final_path = (input_dir / clean_name).resolve()
        if not final_path.is_relative_to(input_dir.resolve()):
            raise HTTPException(status_code=400, detail="Unsafe filename detected")
    except (OSError, ValueError):
        raise HTTPException(status_code=400, detail="Invalid filename")

    return clean_name


class ScanResponse(BaseModel):
    """Response model for document scanning operation

    Attributes:
        status: Status of the scanning operation
        message: Optional message with additional details
        track_id: Tracking ID for monitoring scanning progress
    """

    status: Literal["scanning_started"] = Field(
        description="Status of the scanning operation"
    )
    message: Optional[str] = Field(
        default=None, description="Additional details about the scanning operation"
    )
    track_id: str = Field(description="Tracking ID for monitoring scanning progress")

    class Config:
        json_schema_extra = {
            "example": {
                "status": "scanning_started",
                "message": "Scanning process has been initiated in the background",
                "track_id": "scan_20250729_170612_abc123",
            }
        }


class ReprocessResponse(BaseModel):
    """Response model for reprocessing failed documents operation

    Attributes:
        status: Status of the reprocessing operation
        message: Message describing the operation result
        track_id: Tracking ID for monitoring reprocessing progress
    """

    status: Literal["reprocessing_started"] = Field(
        description="Status of the reprocessing operation"
    )
    message: str = Field(description="Human-readable message describing the operation")
    track_id: str = Field(
        description="Tracking ID for monitoring reprocessing progress"
    )

    class Config:
        json_schema_extra = {
            "example": {
                "status": "reprocessing_started",
                "message": "Reprocessing of failed documents has been initiated in background",
                "track_id": "retry_20250729_170612_def456",
            }
        }


class InsertTextRequest(BaseModel):
    """Request model for inserting a single text document

    Attributes:
        text: The text content to be inserted into the RAG system
        file_source: Source of the text (optional)
    """

    text: str = Field(
        min_length=1,
        description="The text to insert",
    )
    file_source: str = Field(default=None, min_length=0, description="File Source")

    @field_validator("text", mode="after")
    @classmethod
    def strip_text_after(cls, text: str) -> str:
        return text.strip()

    @field_validator("file_source", mode="after")
    @classmethod
    def strip_source_after(cls, file_source: str) -> str:
        return file_source.strip()

    class Config:
        json_schema_extra = {
            "example": {
                "text": "This is a sample text to be inserted into the RAG system.",
                "file_source": "Source of the text (optional)",
            }
        }


class InsertTextsRequest(BaseModel):
    """Request model for inserting multiple text documents

    Attributes:
        texts: List of text contents to be inserted into the RAG system
        file_sources: Sources of the texts (optional)
    """

    texts: list[str] = Field(
        min_length=1,
        description="The texts to insert",
    )
    file_sources: list[str] = Field(
        default=None, min_length=0, description="Sources of the texts"
    )

    @field_validator("texts", mode="after")
    @classmethod
    def strip_texts_after(cls, texts: list[str]) -> list[str]:
        return [text.strip() for text in texts]

    @field_validator("file_sources", mode="after")
    @classmethod
    def strip_sources_after(cls, file_sources: list[str]) -> list[str]:
        return [file_source.strip() for file_source in file_sources]

    class Config:
        json_schema_extra = {
            "example": {
                "texts": [
                    "This is the first text to be inserted.",
                    "This is the second text to be inserted.",
                ],
                "file_sources": [
                    "First file source (optional)",
                ],
            }
        }

class InsertLinksRequest(BaseModel):
    """Request model for inserting file paths

    Attributes:
        links: List of links to be inserted into the RAG system
    """

    links: list[str] = Field(
        min_length=1,
        description="The web links to insert",
    )

    @field_validator("links", mode="after")
    @classmethod
    def strip_paths_after(cls, links: list[str]) -> list[str]:
        return [file_path.strip() for file_path in links]

    class Config:
        json_schema_extra = {
            "example": {
                "links": [
                    "https://en.wikipedia.org/wiki/Wikimedia_Commons",
                    "https://en.wikipedia.org/wiki/Wikimedia_Commons#History",
                ],
            }
        }

class InsertResponse(BaseModel):
    """Response model for document insertion operations

    Attributes:
        status: Status of the operation (success, duplicated, partial_success, failure)
        message: Detailed message describing the operation result
        track_id: Tracking ID for monitoring processing status
    """

    status: Literal["success", "duplicated", "partial_success", "failure"] = Field(
        description="Status of the operation"
    )
    message: str = Field(description="Message describing the operation result")
    track_id: str = Field(description="Tracking ID for monitoring processing status")

    class Config:
        json_schema_extra = {
            "example": {
                "status": "success",
                "message": "File 'document.pdf' uploaded successfully. Processing will continue in background.",
                "track_id": "upload_20250729_170612_abc123",
            }
        }


class ClearDocumentsResponse(BaseModel):
    """Response model for document clearing operation

    Attributes:
        status: Status of the clear operation
        message: Detailed message describing the operation result
    """

    status: Literal["success", "partial_success", "busy", "fail"] = Field(
        description="Status of the clear operation"
    )
    message: str = Field(description="Message describing the operation result")

    class Config:
        json_schema_extra = {
            "example": {
                "status": "success",
                "message": "All documents cleared successfully. Deleted 15 files.",
            }
        }


class ClearCacheRequest(BaseModel):
    """Request model for clearing cache

    This model is kept for API compatibility but no longer accepts any parameters.
    All cache will be cleared regardless of the request content.
    """

    class Config:
        json_schema_extra = {"example": {}}


class ClearCacheResponse(BaseModel):
    """Response model for cache clearing operation

    Attributes:
        status: Status of the clear operation
        message: Detailed message describing the operation result
    """

    status: Literal["success", "fail"] = Field(
        description="Status of the clear operation"
    )
    message: str = Field(description="Message describing the operation result")

    class Config:
        json_schema_extra = {
            "example": {
                "status": "success",
                "message": "Successfully cleared cache for modes: ['default', 'naive']",
            }
        }


"""Response model for document status

Attributes:
    id: Document identifier
    content_summary: Summary of document content
    content_length: Length of document content
    status: Current processing status
    created_at: Creation timestamp (ISO format string)
    updated_at: Last update timestamp (ISO format string)
    chunks_count: Number of chunks (optional)
    error: Error message if any (optional)
    metadata: Additional metadata (optional)
    file_path: Path to the document file
"""


class DeleteDocRequest(BaseModel):
    doc_ids: List[str] = Field(..., description="The IDs of the documents to delete.")
    delete_file: bool = Field(
        default=False,
        description="Whether to delete the corresponding file in the upload directory.",
    )

    @field_validator("doc_ids", mode="after")
    @classmethod
    def validate_doc_ids(cls, doc_ids: List[str]) -> List[str]:
        if not doc_ids:
            raise ValueError("Document IDs list cannot be empty")

        validated_ids = []
        for doc_id in doc_ids:
            if not doc_id or not doc_id.strip():
                raise ValueError("Document ID cannot be empty")
            validated_ids.append(doc_id.strip())

        # Check for duplicates
        if len(validated_ids) != len(set(validated_ids)):
            raise ValueError("Document IDs must be unique")

        return validated_ids


class DeleteEntityRequest(BaseModel):
    entity_name: str = Field(..., description="The name of the entity to delete.")

    @field_validator("entity_name", mode="after")
    @classmethod
    def validate_entity_name(cls, entity_name: str) -> str:
        if not entity_name or not entity_name.strip():
            raise ValueError("Entity name cannot be empty")
        return entity_name.strip()


class DeleteRelationRequest(BaseModel):
    source_entity: str = Field(..., description="The name of the source entity.")
    target_entity: str = Field(..., description="The name of the target entity.")

    @field_validator("source_entity", "target_entity", mode="after")
    @classmethod
    def validate_entity_names(cls, entity_name: str) -> str:
        if not entity_name or not entity_name.strip():
            raise ValueError("Entity name cannot be empty")
        return entity_name.strip()


class DocStatusResponse(BaseModel):
    id: str = Field(description="Document identifier")
    content_summary: str = Field(description="Summary of document content")
    content_length: int = Field(description="Length of document content in characters")
    status: DocStatus = Field(description="Current processing status")
    created_at: str = Field(description="Creation timestamp (ISO format string)")
    updated_at: str = Field(description="Last update timestamp (ISO format string)")
    track_id: Optional[str] = Field(
        default=None, description="Tracking ID for monitoring progress"
    )
    chunks_count: Optional[int] = Field(
        default=None, description="Number of chunks the document was split into"
    )
    error_msg: Optional[str] = Field(
        default=None, description="Error message if processing failed"
    )
    metadata: Optional[dict[str, Any]] = Field(
        default=None, description="Additional metadata about the document"
    )
    file_path: str = Field(description="Path to the document file")

    class Config:
        json_schema_extra = {
            "example": {
                "id": "doc_123456",
                "content_summary": "Research paper on machine learning",
                "content_length": 15240,
                "status": "PROCESSED",
                "created_at": "2025-03-31T12:34:56",
                "updated_at": "2025-03-31T12:35:30",
                "track_id": "upload_20250729_170612_abc123",
                "chunks_count": 12,
                "error": None,
                "metadata": {"author": "John Doe", "year": 2025},
                "file_path": "research_paper.pdf",
            }
        }


class DocsStatusesResponse(BaseModel):
    """Response model for document statuses

    Attributes:
        statuses: Dictionary mapping document status to lists of document status responses
    """

    statuses: Dict[DocStatus, List[DocStatusResponse]] = Field(
        default_factory=dict,
        description="Dictionary mapping document status to lists of document status responses",
    )

    class Config:
        json_schema_extra = {
            "example": {
                "statuses": {
                    "PENDING": [
                        {
                            "id": "doc_123",
                            "content_summary": "Pending document",
                            "content_length": 5000,
                            "status": "PENDING",
                            "created_at": "2025-03-31T10:00:00",
                            "updated_at": "2025-03-31T10:00:00",
                            "track_id": "upload_20250331_100000_abc123",
                            "chunks_count": None,
                            "error": None,
                            "metadata": None,
                            "file_path": "pending_doc.pdf",
                        }
                    ],
                    "PROCESSED": [
                        {
                            "id": "doc_456",
                            "content_summary": "Processed document",
                            "content_length": 8000,
                            "status": "PROCESSED",
                            "created_at": "2025-03-31T09:00:00",
                            "updated_at": "2025-03-31T09:05:00",
                            "track_id": "insert_20250331_090000_def456",
                            "chunks_count": 8,
                            "error": None,
                            "metadata": {"author": "John Doe"},
                            "file_path": "processed_doc.pdf",
                        }
                    ],
                }
            }
        }


class TrackStatusResponse(BaseModel):
    """Response model for tracking document processing status by track_id

    Attributes:
        track_id: The tracking ID
        documents: List of documents associated with this track_id
        total_count: Total number of documents for this track_id
        status_summary: Count of documents by status
    """

    track_id: str = Field(description="The tracking ID")
    documents: List[DocStatusResponse] = Field(
        description="List of documents associated with this track_id"
    )
    total_count: int = Field(description="Total number of documents for this track_id")
    status_summary: Dict[str, int] = Field(description="Count of documents by status")

    class Config:
        json_schema_extra = {
            "example": {
                "track_id": "upload_20250729_170612_abc123",
                "documents": [
                    {
                        "id": "doc_123456",
                        "content_summary": "Research paper on machine learning",
                        "content_length": 15240,
                        "status": "PROCESSED",
                        "created_at": "2025-03-31T12:34:56",
                        "updated_at": "2025-03-31T12:35:30",
                        "track_id": "upload_20250729_170612_abc123",
                        "chunks_count": 12,
                        "error": None,
                        "metadata": {"author": "John Doe", "year": 2025},
                        "file_path": "research_paper.pdf",
                    }
                ],
                "total_count": 1,
                "status_summary": {"PROCESSED": 1},
            }
        }


class DocumentsRequest(BaseModel):
    """Request model for paginated document queries

    Attributes:
        status_filter: Filter by document status, None for all statuses
        page: Page number (1-based)
        page_size: Number of documents per page (10-200)
        sort_field: Field to sort by ('created_at', 'updated_at', 'id', 'file_path')
        sort_direction: Sort direction ('asc' or 'desc')
    """

    status_filter: Optional[DocStatus] = Field(
        default=None, description="Filter by document status, None for all statuses"
    )
    page: int = Field(default=1, ge=1, description="Page number (1-based)")
    page_size: int = Field(
        default=50, ge=10, le=200, description="Number of documents per page (10-200)"
    )
    sort_field: Literal["created_at", "updated_at", "id", "file_path"] = Field(
        default="updated_at", description="Field to sort by"
    )
    sort_direction: Literal["asc", "desc"] = Field(
        default="desc", description="Sort direction"
    )

    class Config:
        json_schema_extra = {
            "example": {
                "status_filter": "PROCESSED",
                "page": 1,
                "page_size": 50,
                "sort_field": "updated_at",
                "sort_direction": "desc",
            }
        }


class PaginationInfo(BaseModel):
    """Pagination information

    Attributes:
        page: Current page number
        page_size: Number of items per page
        total_count: Total number of items
        total_pages: Total number of pages
        has_next: Whether there is a next page
        has_prev: Whether there is a previous page
    """

    page: int = Field(description="Current page number")
    page_size: int = Field(description="Number of items per page")
    total_count: int = Field(description="Total number of items")
    total_pages: int = Field(description="Total number of pages")
    has_next: bool = Field(description="Whether there is a next page")
    has_prev: bool = Field(description="Whether there is a previous page")

    class Config:
        json_schema_extra = {
            "example": {
                "page": 1,
                "page_size": 50,
                "total_count": 150,
                "total_pages": 3,
                "has_next": True,
                "has_prev": False,
            }
        }


class PaginatedDocsResponse(BaseModel):
    """Response model for paginated document queries

    Attributes:
        documents: List of documents for the current page
        pagination: Pagination information
        status_counts: Count of documents by status for all documents
    """

    documents: List[DocStatusResponse] = Field(
        description="List of documents for the current page"
    )
    pagination: PaginationInfo = Field(description="Pagination information")
    status_counts: Dict[str, int] = Field(
        description="Count of documents by status for all documents"
    )

    class Config:
        json_schema_extra = {
            "example": {
                "documents": [
                    {
                        "id": "doc_123456",
                        "content_summary": "Research paper on machine learning",
                        "content_length": 15240,
                        "status": "PROCESSED",
                        "created_at": "2025-03-31T12:34:56",
                        "updated_at": "2025-03-31T12:35:30",
                        "track_id": "upload_20250729_170612_abc123",
                        "chunks_count": 12,
                        "error_msg": None,
                        "metadata": {"author": "John Doe", "year": 2025},
                        "file_path": "research_paper.pdf",
                    }
                ],
                "pagination": {
                    "page": 1,
                    "page_size": 50,
                    "total_count": 150,
                    "total_pages": 3,
                    "has_next": True,
                    "has_prev": False,
                },
                "status_counts": {
                    "PENDING": 10,
                    "PROCESSING": 5,
                    "PROCESSED": 130,
                    "FAILED": 5,
                },
            }
        }


class StatusCountsResponse(BaseModel):
    """Response model for document status counts

    Attributes:
        status_counts: Count of documents by status
    """

    status_counts: Dict[str, int] = Field(description="Count of documents by status")

    class Config:
        json_schema_extra = {
            "example": {
                "status_counts": {
                    "PENDING": 10,
                    "PROCESSING": 5,
                    "PROCESSED": 130,
                    "FAILED": 5,
                }
            }
        }


class PipelineStatusResponse(BaseModel):
    """Response model for pipeline status

    Attributes:
        autoscanned: Whether auto-scan has started
        busy: Whether the pipeline is currently busy
        job_name: Current job name (e.g., indexing files/indexing texts)
        job_start: Job start time as ISO format string with timezone (optional)
        docs: Total number of documents to be indexed
        batchs: Number of batches for processing documents
        cur_batch: Current processing batch
        request_pending: Flag for pending request for processing
        latest_message: Latest message from pipeline processing
        history_messages: List of history messages
        update_status: Status of update flags for all namespaces
    """

    autoscanned: bool = False
    busy: bool = False
    job_name: str = "Default Job"
    job_start: Optional[str] = None
    docs: int = 0
    batchs: int = 0
    cur_batch: int = 0
    request_pending: bool = False
    latest_message: str = ""
    history_messages: Optional[List[str]] = None
    update_status: Optional[dict] = None

    @field_validator("job_start", mode="before")
    @classmethod
    def parse_job_start(cls, value):
        """Process datetime and return as ISO format string with timezone"""
        return format_datetime(value)

    class Config:
        extra = "allow"  # Allow additional fields from the pipeline status


class DocumentManager:
    def __init__(
        self,
        input_dir: str,
        workspace: str = "",  # New parameter for workspace isolation
        supported_extensions: tuple = (
            ".txt",
            ".md",
            ".pdf",
            ".docx",
            ".pptx",
            ".xlsx",
            ".rtf",  # Rich Text Format
            ".odt",  # OpenDocument Text
            ".tex",  # LaTeX
            ".epub",  # Electronic Publication
            ".html",  # HyperText Markup Language
            ".htm",  # HyperText Markup Language
            ".csv",  # Comma-Separated Values
            ".json",  # JavaScript Object Notation
            ".xml",  # eXtensible Markup Language
            ".yaml",  # YAML Ain't Markup Language
            ".yml",  # YAML
            ".log",  # Log files
            ".conf",  # Configuration files
            ".ini",  # Initialization files
            ".properties",  # Java properties files
            ".sql",  # SQL scripts
            ".bat",  # Batch files
            ".sh",  # Shell scripts
            ".c",  # C source code
            ".cpp",  # C++ source code
            ".py",  # Python source code
            ".java",  # Java source code
            ".js",  # JavaScript source code
            ".ts",  # TypeScript source code
            ".swift",  # Swift source code
            ".go",  # Go source code
            ".rb",  # Ruby source code
            ".php",  # PHP source code
            ".css",  # Cascading Style Sheets
            ".scss",  # Sassy CSS
            ".less",  # LESS CSS
        ),
    ):
        # Store the base input directory and workspace
        self.base_input_dir = Path(input_dir)
        self.workspace = workspace
        self.supported_extensions = supported_extensions
        self.indexed_files = set()

        # Create workspace-specific input directory
        # If workspace is provided, create a subdirectory for data isolation
        if workspace:
            self.input_dir = self.base_input_dir / workspace
        else:
            self.input_dir = self.base_input_dir

        # Create input directory if it doesn't exist
        self.input_dir.mkdir(parents=True, exist_ok=True)

    def scan_directory_for_new_files(self) -> List[Path]:
        """Scan input directory for new files"""
        new_files = []
        for ext in self.supported_extensions:
            logger.debug(f"Scanning for {ext} files in {self.input_dir}")
            for file_path in self.input_dir.glob(f"*{ext}"):
                if file_path not in self.indexed_files:
                    new_files.append(file_path)
        return new_files

    def mark_as_indexed(self, file_path: Path):
        self.indexed_files.add(file_path)

    def is_supported_file(self, filename: str) -> bool:
        return any(filename.lower().endswith(ext) for ext in self.supported_extensions)


def validate_file_path_security(file_path_str: str, base_dir: Path) -> Optional[Path]:
    """
    Validate file path security to prevent Path Traversal attacks.

    Args:
        file_path_str: The file path string to validate
        base_dir: The base directory that the file must be within

    Returns:
        Path: Safe file path if valid, None if unsafe or invalid
    """
    if not file_path_str or not file_path_str.strip():
        return None

    try:
        # Clean the file path string
        clean_path_str = file_path_str.strip()

        # Check for obvious path traversal patterns before processing
        # This catches both Unix (..) and Windows (..\) style traversals
        if ".." in clean_path_str:
            # Additional check for Windows-style backslash traversal
            if (
                "\\..\\" in clean_path_str
                or clean_path_str.startswith("..\\")
                or clean_path_str.endswith("\\..")
            ):
                # logger.warning(
                #     f"Security violation: Windows path traversal attempt detected - {file_path_str}"
                # )
                return None

        # Normalize path separators (convert backslashes to forward slashes)
        # This helps handle Windows-style paths on Unix systems
        normalized_path = clean_path_str.replace("\\", "/")

        # Create path object and resolve it (handles symlinks and relative paths)
        candidate_path = (base_dir / normalized_path).resolve()
        base_dir_resolved = base_dir.resolve()

        # Check if the resolved path is within the base directory
        if not candidate_path.is_relative_to(base_dir_resolved):
            # logger.warning(
            #     f"Security violation: Path traversal attempt detected - {file_path_str}"
            # )
            return None

        return candidate_path

    except (OSError, ValueError, Exception) as e:
        logger.warning(f"Invalid file path detected: {file_path_str} - {str(e)}")
        return None


def get_unique_filename_in_enqueued(target_dir: Path, original_name: str) -> str:
    """Generate a unique filename in the target directory by adding numeric suffixes if needed

    Args:
        target_dir: Target directory path
        original_name: Original filename

    Returns:
        str: Unique filename (may have numeric suffix added)
    """
    from pathlib import Path
    import time

    original_path = Path(original_name)
    base_name = original_path.stem
    extension = original_path.suffix

    # Try original name first
    if not (target_dir / original_name).exists():
        return original_name

    # Try with numeric suffixes 001-999
    for i in range(1, 1000):
        suffix = f"{i:03d}"
        new_name = f"{base_name}_{suffix}{extension}"
        if not (target_dir / new_name).exists():
            return new_name

    # Fallback with timestamp if all 999 slots are taken
    timestamp = int(time.time())
    return f"{base_name}_{timestamp}{extension}"


async def pipeline_enqueue_file(
    rag: LightRAG, file_path: Path, track_id: str = None
) -> tuple[bool, str]:
    """Add a file to the queue for processing

    Args:
        rag: LightRAG instance
        file_path: Path to the saved file
        track_id: Optional tracking ID, if not provided will be generated
    Returns:
        tuple: (success: bool, track_id: str)
    """

    # Generate track_id if not provided
    if track_id is None:
        track_id = generate_track_id("unknown")

    try:
        content = ""
        ext = file_path.suffix.lower()
        file_size = 0

        # Get file size for error reporting
        try:
            file_size = file_path.stat().st_size
        except Exception:
            file_size = 0

        file = None
        try:
            async with aiofiles.open(file_path, "rb") as f:
                file = await f.read()
        except PermissionError as e:
            error_files = [
                {
                    "file_path": str(file_path.name),
                    "error_description": "[File Extraction]Permission denied - cannot read file",
                    "original_error": str(e),
                    "file_size": file_size,
                }
            ]
            await rag.apipeline_enqueue_error_documents(error_files, track_id)
            logger.error(
                f"[File Extraction]Permission denied reading file: {file_path.name}"
            )
            return False, track_id
        except FileNotFoundError as e:
            error_files = [
                {
                    "file_path": str(file_path.name),
                    "error_description": "[File Extraction]File not found",
                    "original_error": str(e),
                    "file_size": file_size,
                }
            ]
            await rag.apipeline_enqueue_error_documents(error_files, track_id)
            logger.error(f"[File Extraction]File not found: {file_path.name}")
            return False, track_id
        except Exception as e:
            error_files = [
                {
                    "file_path": str(file_path.name),
                    "error_description": "[File Extraction]File reading error",
                    "original_error": str(e),
                    "file_size": file_size,
                }
            ]
            await rag.apipeline_enqueue_error_documents(error_files, track_id)
            logger.error(
                f"[File Extraction]Error reading file {file_path.name}: {str(e)}"
            )
            return False, track_id

        # Process based on file type
        try:
            match ext:
                case (
                    ".txt"
                    | ".md"
                    | ".html"
                    | ".htm"
                    | ".tex"
                    | ".json"
                    | ".xml"
                    | ".yaml"
                    | ".yml"
                    | ".rtf"
                    | ".odt"
                    | ".epub"
                    | ".csv"
                    | ".log"
                    | ".conf"
                    | ".ini"
                    | ".properties"
                    | ".sql"
                    | ".bat"
                    | ".sh"
                    | ".c"
                    | ".cpp"
                    | ".py"
                    | ".java"
                    | ".js"
                    | ".ts"
                    | ".swift"
                    | ".go"
                    | ".rb"
                    | ".php"
                    | ".css"
                    | ".scss"
                    | ".less"
                ):
                    try:
                        # Try to decode as UTF-8
                        content = file.decode("utf-8")

                        # Validate content
                        if not content or len(content.strip()) == 0:
                            error_files = [
                                {
                                    "file_path": str(file_path.name),
                                    "error_description": "[File Extraction]Empty file content",
                                    "original_error": "File contains no content or only whitespace",
                                    "file_size": file_size,
                                }
                            ]
                            await rag.apipeline_enqueue_error_documents(
                                error_files, track_id
                            )
                            logger.error(
                                f"[File Extraction]Empty content in file: {file_path.name}"
                            )
                            return False, track_id

                        # Check if content looks like binary data string representation
                        if content.startswith("b'") or content.startswith('b"'):
                            error_files = [
                                {
                                    "file_path": str(file_path.name),
                                    "error_description": "[File Extraction]Binary data in text file",
                                    "original_error": "File appears to contain binary data representation instead of text",
                                    "file_size": file_size,
                                }
                            ]
                            await rag.apipeline_enqueue_error_documents(
                                error_files, track_id
                            )
                            logger.error(
                                f"[File Extraction]File {file_path.name} appears to contain binary data representation instead of text"
                            )
                            return False, track_id

                    except UnicodeDecodeError as e:
                        error_files = [
                            {
                                "file_path": str(file_path.name),
                                "error_description": "[File Extraction]UTF-8 encoding error, please convert it to UTF-8 before processing",
                                "original_error": f"File is not valid UTF-8 encoded text: {str(e)}",
                                "file_size": file_size,
                            }
                        ]
                        await rag.apipeline_enqueue_error_documents(
                            error_files, track_id
                        )
                        logger.error(
                            f"[File Extraction]File {file_path.name} is not valid UTF-8 encoded text. Please convert it to UTF-8 before processing."
                        )
                        return False, track_id

                case ".pdf":
                    try:
                        if global_args.document_loading_engine == "DOCLING":
                            if not pm.is_installed("docling"):  # type: ignore
                                pm.install("docling")
                            from docling.document_converter import DocumentConverter  # type: ignore

                            converter = DocumentConverter()
                            result = converter.convert(file_path)
                            content = result.document.export_to_markdown()
                        else:
                            if not pm.is_installed("pypdf2"):  # type: ignore
                                pm.install("pypdf2")
                            from PyPDF2 import PdfReader  # type: ignore
                            from io import BytesIO

                            pdf_file = BytesIO(file)
                            reader = PdfReader(pdf_file)
                            for page in reader.pages:
                                content += page.extract_text() + "\n"
                    except Exception as e:
                        error_files = [
                            {
                                "file_path": str(file_path.name),
                                "error_description": "[File Extraction]PDF processing error",
                                "original_error": f"Failed to extract text from PDF: {str(e)}",
                                "file_size": file_size,
                            }
                        ]
                        await rag.apipeline_enqueue_error_documents(
                            error_files, track_id
                        )
                        logger.error(
                            f"[File Extraction]Error processing PDF {file_path.name}: {str(e)}"
                        )
                        return False, track_id

                case ".docx":
                    try:
                        if global_args.document_loading_engine == "DOCLING":
                            if not pm.is_installed("docling"):  # type: ignore
                                pm.install("docling")
                            from docling.document_converter import DocumentConverter  # type: ignore

                            converter = DocumentConverter()
                            result = converter.convert(file_path)
                            content = result.document.export_to_markdown()
                        else:
                            if not pm.is_installed("python-docx"):  # type: ignore
                                try:
                                    pm.install("python-docx")
                                except Exception:
                                    pm.install("docx")
                            from docx import Document  # type: ignore
                            from io import BytesIO

                            docx_file = BytesIO(file)
                            doc = Document(docx_file)
                            content = "\n".join(
                                [paragraph.text for paragraph in doc.paragraphs]
                            )
                    except Exception as e:
                        error_files = [
                            {
                                "file_path": str(file_path.name),
                                "error_description": "[File Extraction]DOCX processing error",
                                "original_error": f"Failed to extract text from DOCX: {str(e)}",
                                "file_size": file_size,
                            }
                        ]
                        await rag.apipeline_enqueue_error_documents(
                            error_files, track_id
                        )
                        logger.error(
                            f"[File Extraction]Error processing DOCX {file_path.name}: {str(e)}"
                        )
                        return False, track_id

                case ".pptx":
                    try:
                        if global_args.document_loading_engine == "DOCLING":
                            if not pm.is_installed("docling"):  # type: ignore
                                pm.install("docling")
                            from docling.document_converter import DocumentConverter  # type: ignore

                            converter = DocumentConverter()
                            result = converter.convert(file_path)
                            content = result.document.export_to_markdown()
                        else:
                            if not pm.is_installed("python-pptx"):  # type: ignore
                                pm.install("pptx")
                            from pptx import Presentation  # type: ignore
                            from io import BytesIO

                            pptx_file = BytesIO(file)
                            prs = Presentation(pptx_file)
                            for slide in prs.slides:
                                for shape in slide.shapes:
                                    if hasattr(shape, "text"):
                                        content += shape.text + "\n"
                    except Exception as e:
                        error_files = [
                            {
                                "file_path": str(file_path.name),
                                "error_description": "[File Extraction]PPTX processing error",
                                "original_error": f"Failed to extract text from PPTX: {str(e)}",
                                "file_size": file_size,
                            }
                        ]
                        await rag.apipeline_enqueue_error_documents(
                            error_files, track_id
                        )
                        logger.error(
                            f"[File Extraction]Error processing PPTX {file_path.name}: {str(e)}"
                        )
                        return False, track_id

                case ".xlsx":
                    try:
                        if global_args.document_loading_engine == "DOCLING":
                            if not pm.is_installed("docling"):  # type: ignore
                                pm.install("docling")
                            from docling.document_converter import DocumentConverter  # type: ignore

                            converter = DocumentConverter()
                            result = converter.convert(file_path)
                            content = result.document.export_to_markdown()
                        else:
                            if not pm.is_installed("openpyxl"):  # type: ignore
                                pm.install("openpyxl")
                            from openpyxl import load_workbook  # type: ignore
                            from io import BytesIO

                            xlsx_file = BytesIO(file)
                            wb = load_workbook(xlsx_file)
                            for sheet in wb:
                                content += f"Sheet: {sheet.title}\n"
                                for row in sheet.iter_rows(values_only=True):
                                    content += (
                                        "\t".join(
                                            str(cell) if cell is not None else ""
                                            for cell in row
                                        )
                                        + "\n"
                                    )
                                content += "\n"
                    except Exception as e:
                        error_files = [
                            {
                                "file_path": str(file_path.name),
                                "error_description": "[File Extraction]XLSX processing error",
                                "original_error": f"Failed to extract text from XLSX: {str(e)}",
                                "file_size": file_size,
                            }
                        ]
                        await rag.apipeline_enqueue_error_documents(
                            error_files, track_id
                        )
                        logger.error(
                            f"[File Extraction]Error processing XLSX {file_path.name}: {str(e)}"
                        )
                        return False, track_id

                case _:
                    error_files = [
                        {
                            "file_path": str(file_path.name),
                            "error_description": f"[File Extraction]Unsupported file type: {ext}",
                            "original_error": f"File extension {ext} is not supported",
                            "file_size": file_size,
                        }
                    ]
                    await rag.apipeline_enqueue_error_documents(error_files, track_id)
                    logger.error(
                        f"[File Extraction]Unsupported file type: {file_path.name} (extension {ext})"
                    )
                    return False, track_id

        except Exception as e:
            error_files = [
                {
                    "file_path": str(file_path.name),
                    "error_description": "[File Extraction]File format processing error",
                    "original_error": f"Unexpected error during file extracting: {str(e)}",
                    "file_size": file_size,
                }
            ]
            await rag.apipeline_enqueue_error_documents(error_files, track_id)
            logger.error(
                f"[File Extraction]Unexpected error during {file_path.name} extracting: {str(e)}"
            )
            return False, track_id

        # Insert into the RAG queue
        if content:
            # Check if content contains only whitespace characters
            if not content.strip():
                error_files = [
                    {
                        "file_path": str(file_path.name),
                        "error_description": "[File Extraction]File contains only whitespace",
                        "original_error": "File content contains only whitespace characters",
                        "file_size": file_size,
                    }
                ]
                await rag.apipeline_enqueue_error_documents(error_files, track_id)
                logger.warning(
                    f"[File Extraction]File contains only whitespace characters: {file_path.name}"
                )
                return False, track_id

            try:
                await rag.apipeline_enqueue_documents(
                    content, file_paths=file_path.name, track_id=track_id
                )

                logger.info(
                    f"Successfully extracted and enqueued file: {file_path.name}"
                )

                # Move file to __enqueued__ directory after enqueuing
                try:
                    enqueued_dir = file_path.parent / "__enqueued__"
                    enqueued_dir.mkdir(exist_ok=True)

                    # Generate unique filename to avoid conflicts
                    unique_filename = get_unique_filename_in_enqueued(
                        enqueued_dir, file_path.name
                    )
                    target_path = enqueued_dir / unique_filename

                    # Move the file
                    file_path.rename(target_path)
                    logger.debug(
                        f"Moved file to enqueued directory: {file_path.name} -> {unique_filename}"
                    )

                except Exception as move_error:
                    logger.error(
                        f"Failed to move file {file_path.name} to __enqueued__ directory: {move_error}"
                    )
                    # Don't affect the main function's success status

                return True, track_id

            except Exception as e:
                error_files = [
                    {
                        "file_path": str(file_path.name),
                        "error_description": "Document enqueue error",
                        "original_error": f"Failed to enqueue document: {str(e)}",
                        "file_size": file_size,
                    }
                ]
                await rag.apipeline_enqueue_error_documents(error_files, track_id)
                logger.error(f"Error enqueueing document {file_path.name}: {str(e)}")
                return False, track_id
        else:
            error_files = [
                {
                    "file_path": str(file_path.name),
                    "error_description": "No content extracted",
                    "original_error": "No content could be extracted from file",
                    "file_size": file_size,
                }
            ]
            await rag.apipeline_enqueue_error_documents(error_files, track_id)
            logger.error(f"No content extracted from file: {file_path.name}")
            return False, track_id

    except Exception as e:
        # Catch-all for any unexpected errors
        try:
            file_size = file_path.stat().st_size if file_path.exists() else 0
        except Exception:
            file_size = 0

        error_files = [
            {
                "file_path": str(file_path.name),
                "error_description": "Unexpected processing error",
                "original_error": f"Unexpected error: {str(e)}",
                "file_size": file_size,
            }
        ]
        await rag.apipeline_enqueue_error_documents(error_files, track_id)
        logger.error(f"Enqueuing file {file_path.name} error: {str(e)}")
        logger.error(traceback.format_exc())
        return False, track_id
    finally:
        if file_path.name.startswith(temp_prefix):
            try:
                file_path.unlink()
            except Exception as e:
                logger.error(f"Error deleting file {file_path}: {str(e)}")


async def pipeline_index_file(rag: LightRAG, file_path: Path, track_id: str = None):
    """Index a file with track_id

    Args:
        rag: LightRAG instance
        file_path: Path to the saved file
        track_id: Optional tracking ID
    """
    try:
        success, returned_track_id = await pipeline_enqueue_file(
            rag, file_path, track_id
        )
        if success:
            await rag.apipeline_process_enqueue_documents()

    except Exception as e:
        logger.error(f"Error indexing file {file_path.name}: {str(e)}")
        logger.error(traceback.format_exc())


async def pipeline_index_files(
    rag: LightRAG, file_paths: List[Path], track_id: str = None
):
    """Index multiple files sequentially to avoid high CPU load

    Args:
        rag: LightRAG instance
        file_paths: Paths to the files to index
        track_id: Optional tracking ID to pass to all files
    """
    if not file_paths:
        return
    try:
        enqueued = False

        # Use get_pinyin_sort_key for Chinese pinyin sorting
        sorted_file_paths = sorted(
            file_paths, key=lambda p: get_pinyin_sort_key(str(p))
        )

        # Process files sequentially with track_id
        for file_path in sorted_file_paths:
            success, _ = await pipeline_enqueue_file(rag, file_path, track_id)
            if success:
                enqueued = True

        # Process the queue only if at least one file was successfully enqueued
        if enqueued:
            await rag.apipeline_process_enqueue_documents()
    except Exception as e:
        logger.error(f"Error indexing files: {str(e)}")
        logger.error(traceback.format_exc())


async def pipeline_index_texts(
    rag: LightRAG,
    texts: List[str],
    file_sources: List[str] = None,
    track_id: str = None,
):
    """Index a list of texts with track_id

    Args:
        rag: LightRAG instance
        texts: The texts to index
        file_sources: Sources of the texts
        track_id: Optional tracking ID
    """
    if not texts:
        return
    if file_sources is not None:
        if len(file_sources) != 0 and len(file_sources) != len(texts):
            [
                file_sources.append("unknown_source")
                for _ in range(len(file_sources), len(texts))
            ]
    await rag.apipeline_enqueue_documents(
        input=texts, file_paths=file_sources, track_id=track_id
    )
    await rag.apipeline_process_enqueue_documents()


async def run_scanning_process(
    rag: LightRAG, doc_manager: DocumentManager, track_id: str = None
):
    """Background task to scan and index documents

    Args:
        rag: LightRAG instance
        doc_manager: DocumentManager instance
        track_id: Optional tracking ID to pass to all scanned files
    """
    try:
        new_files = doc_manager.scan_directory_for_new_files()
        total_files = len(new_files)
        logger.info(f"Found {total_files} files to index.")

        if new_files:
            # Check for files with PROCESSED status and filter them out
            valid_files = []
            processed_files = []

            for file_path in new_files:
                filename = file_path.name
                existing_doc_data = await rag.doc_status.get_doc_by_file_path(filename)

                if existing_doc_data and existing_doc_data.get("status") == "processed":
                    # File is already PROCESSED, skip it with warning
                    processed_files.append(filename)
                    logger.warning(f"Skipping already processed file: {filename}")
                else:
                    # File is new or in non-PROCESSED status, add to processing list
                    valid_files.append(file_path)

            # Process valid files (new files + non-PROCESSED status files)
            if valid_files:
                await pipeline_index_files(rag, valid_files, track_id)
                if processed_files:
                    logger.info(
                        f"Scanning process completed: {len(valid_files)} files Processed {len(processed_files)} skipped."
                    )
                else:
                    logger.info(
                        f"Scanning process completed: {len(valid_files)} files Processed."
                    )
            else:
                logger.info(
                    "No files to process after filtering already processed files."
                )
        else:
            # No new files to index, check if there are any documents in the queue
            logger.info(
                "No upload file found, check if there are any documents in the queue..."
            )
            await rag.apipeline_process_enqueue_documents()

    except Exception as e:
        logger.error(f"Error during scanning process: {str(e)}")
        logger.error(traceback.format_exc())


async def background_delete_documents(
    rag: LightRAG,
    doc_manager: DocumentManager,
    doc_ids: List[str],
    delete_file: bool = False,
):
    """Background task to delete multiple documents"""
    from lightrag.kg.shared_storage import (
        get_namespace_data,
        get_pipeline_status_lock,
    )

    pipeline_status = await get_namespace_data("pipeline_status")
    pipeline_status_lock = get_pipeline_status_lock()

    total_docs = len(doc_ids)
    successful_deletions = []
    failed_deletions = []

    # Double-check pipeline status before proceeding
    async with pipeline_status_lock:
        if pipeline_status.get("busy", False):
            logger.warning("Error: Unexpected pipeline busy state, aborting deletion.")
            return  # Abort deletion operation

        # Set pipeline status to busy for deletion
        pipeline_status.update(
            {
                "busy": True,
                "job_name": f"Deleting {total_docs} Documents",
                "job_start": datetime.now().isoformat(),
                "docs": total_docs,
                "batchs": total_docs,
                "cur_batch": 0,
                "latest_message": "Starting document deletion process",
            }
        )
        # Use slice assignment to clear the list in place
        pipeline_status["history_messages"][:] = ["Starting document deletion process"]

    try:
        # Loop through each document ID and delete them one by one
        for i, doc_id in enumerate(doc_ids, 1):
            async with pipeline_status_lock:
                start_msg = f"Deleting document {i}/{total_docs}: {doc_id}"
                logger.info(start_msg)
                pipeline_status["cur_batch"] = i
                pipeline_status["latest_message"] = start_msg
                pipeline_status["history_messages"].append(start_msg)

            file_path = "#"
            try:
                result = await rag.adelete_by_doc_id(doc_id)
                file_path = (
                    getattr(result, "file_path", "-") if "result" in locals() else "-"
                )
                if result.status == "success":
                    successful_deletions.append(doc_id)
                    success_msg = (
                        f"Document deleted {i}/{total_docs}: {doc_id}[{file_path}]"
                    )
                    logger.info(success_msg)
                    async with pipeline_status_lock:
                        pipeline_status["history_messages"].append(success_msg)

                    # Handle file deletion if requested and file_path is available
                    if (
                        delete_file
                        and result.file_path
                        and result.file_path != "unknown_source"
                    ):
                        try:
                            deleted_files = []
                            # SECURITY FIX: Use secure path validation to prevent arbitrary file deletion
                            safe_file_path = validate_file_path_security(
                                result.file_path, doc_manager.input_dir
                            )

                            if safe_file_path is None:
                                # Security violation detected - log and skip file deletion
                                security_msg = f"Security violation: Unsafe file path detected for deletion - {result.file_path}"
                                logger.warning(security_msg)
                                async with pipeline_status_lock:
                                    pipeline_status["latest_message"] = security_msg
                                    pipeline_status["history_messages"].append(
                                        security_msg
                                    )
                            else:
                                # check and delete files from input_dir directory
                                if safe_file_path.exists():
                                    try:
                                        safe_file_path.unlink()
                                        deleted_files.append(safe_file_path.name)
                                        file_delete_msg = f"Successfully deleted input_dir file: {result.file_path}"
                                        logger.info(file_delete_msg)
                                        async with pipeline_status_lock:
                                            pipeline_status["latest_message"] = (
                                                file_delete_msg
                                            )
                                            pipeline_status["history_messages"].append(
                                                file_delete_msg
                                            )
                                    except Exception as file_error:
                                        file_error_msg = f"Failed to delete input_dir file {result.file_path}: {str(file_error)}"
                                        logger.debug(file_error_msg)
                                        async with pipeline_status_lock:
                                            pipeline_status["latest_message"] = (
                                                file_error_msg
                                            )
                                            pipeline_status["history_messages"].append(
                                                file_error_msg
                                            )

                                # Also check and delete files from __enqueued__ directory
                                enqueued_dir = doc_manager.input_dir / "__enqueued__"
                                if enqueued_dir.exists():
                                    # SECURITY FIX: Validate that the file path is safe before processing
                                    # Only proceed if the original path validation passed
                                    base_name = Path(result.file_path).stem
                                    extension = Path(result.file_path).suffix

                                    # Search for exact match and files with numeric suffixes
                                    for enqueued_file in enqueued_dir.glob(
                                        f"{base_name}*{extension}"
                                    ):
                                        # Additional security check: ensure enqueued file is within enqueued directory
                                        safe_enqueued_path = (
                                            validate_file_path_security(
                                                enqueued_file.name, enqueued_dir
                                            )
                                        )
                                        if safe_enqueued_path is not None:
                                            try:
                                                enqueued_file.unlink()
                                                deleted_files.append(enqueued_file.name)
                                                logger.info(
                                                    f"Successfully deleted enqueued file: {enqueued_file.name}"
                                                )
                                            except Exception as enqueued_error:
                                                file_error_msg = f"Failed to delete enqueued file {enqueued_file.name}: {str(enqueued_error)}"
                                                logger.debug(file_error_msg)
                                                async with pipeline_status_lock:
                                                    pipeline_status[
                                                        "latest_message"
                                                    ] = file_error_msg
                                                    pipeline_status[
                                                        "history_messages"
                                                    ].append(file_error_msg)
                                        else:
                                            security_msg = f"Security violation: Unsafe enqueued file path detected - {enqueued_file.name}"
                                            logger.warning(security_msg)

                            if deleted_files == []:
                                file_error_msg = f"File deletion skipped, missing or unsafe file: {result.file_path}"
                                logger.warning(file_error_msg)
                                async with pipeline_status_lock:
                                    pipeline_status["latest_message"] = file_error_msg
                                    pipeline_status["history_messages"].append(
                                        file_error_msg
                                    )

                        except Exception as file_error:
                            file_error_msg = f"Failed to delete file {result.file_path}: {str(file_error)}"
                            logger.error(file_error_msg)
                            async with pipeline_status_lock:
                                pipeline_status["latest_message"] = file_error_msg
                                pipeline_status["history_messages"].append(
                                    file_error_msg
                                )
                    elif delete_file:
                        no_file_msg = (
                            f"File deletion skipped, missing file path: {doc_id}"
                        )
                        logger.warning(no_file_msg)
                        async with pipeline_status_lock:
                            pipeline_status["latest_message"] = no_file_msg
                            pipeline_status["history_messages"].append(no_file_msg)
                else:
                    failed_deletions.append(doc_id)
                    error_msg = f"Failed to delete {i}/{total_docs}: {doc_id}[{file_path}] - {result.message}"
                    logger.error(error_msg)
                    async with pipeline_status_lock:
                        pipeline_status["latest_message"] = error_msg
                        pipeline_status["history_messages"].append(error_msg)

            except Exception as e:
                failed_deletions.append(doc_id)
                error_msg = f"Error deleting document {i}/{total_docs}: {doc_id}[{file_path}] - {str(e)}"
                logger.error(error_msg)
                logger.error(traceback.format_exc())
                async with pipeline_status_lock:
                    pipeline_status["latest_message"] = error_msg
                    pipeline_status["history_messages"].append(error_msg)

    except Exception as e:
        error_msg = f"Critical error during batch deletion: {str(e)}"
        logger.error(error_msg)
        logger.error(traceback.format_exc())
        async with pipeline_status_lock:
            pipeline_status["history_messages"].append(error_msg)
    finally:
        # Final summary and check for pending requests
        async with pipeline_status_lock:
            pipeline_status["busy"] = False
            completion_msg = f"Deletion completed: {len(successful_deletions)} successful, {len(failed_deletions)} failed"
            pipeline_status["latest_message"] = completion_msg
            pipeline_status["history_messages"].append(completion_msg)

            # Check if there are pending document indexing requests
            has_pending_request = pipeline_status.get("request_pending", False)

        # If there are pending requests, start document processing pipeline
        if has_pending_request:
            try:
                logger.info(
                    "Processing pending document indexing requests after deletion"
                )
                await rag.apipeline_process_enqueue_documents()
            except Exception as e:
                logger.error(f"Error processing pending documents after deletion: {e}")


def create_document_routes(
    api_key: Optional[str] = None
):
    # Create combined auth dependency for document routes
    combined_auth = get_combined_auth_dependency(api_key)

    @router.post(
        "/scan", response_model=ScanResponse, dependencies=[Depends(combined_auth)]
    )
    async def scan_for_new_documents(
        background_tasks: BackgroundTasks,
        pair: Tuple[LightRAG, DocumentManager] = Depends(get_rag),
    ):
        """
        Trigger the scanning process for new documents.

        This endpoint initiates a background task that scans the input directory for new documents
        and processes them. If a scanning process is already running, it returns a status indicating
        that fact.

        Returns:
            ScanResponse: A response object containing the scanning status and track_id
        """

        rag, doc_manager = pair

        # Generate track_id with "scan" prefix for scanning operation
        track_id = generate_track_id("scan")

        # Start the scanning process in the background with track_id
        background_tasks.add_task(run_scanning_process, rag, doc_manager, track_id)
        return ScanResponse(
            status="scanning_started",
            message="Scanning process has been initiated in the background",
            track_id=track_id,
        )

    @router.post(
        "/upload", response_model=InsertResponse, dependencies=[Depends(combined_auth)]
    )
    async def upload_to_input_dir(
        background_tasks: BackgroundTasks,
        file: UploadFile = File(...),
        pair: Tuple[LightRAG, DocumentManager] = Depends(get_rag),
    ):
        """
        Upload a file to the input directory and index it.

        This API endpoint accepts a file through an HTTP POST request, checks if the
        uploaded file is of a supported type, saves it in the specified input directory,
        indexes it for retrieval, and returns a success status with relevant details.

        Args:
            background_tasks: FastAPI BackgroundTasks for async processing
            file (UploadFile): The file to be uploaded. It must have an allowed extension.

        Returns:
            InsertResponse: A response object containing the upload status and a message.
                status can be "success", "duplicated", or error is thrown.

        Raises:
            HTTPException: If the file type is not supported (400) or other errors occur (500).
        """
        try:
            rag, doc_manager = pair

            # Sanitize filename to prevent Path Traversal attacks
            safe_filename = sanitize_filename(file.filename, doc_manager.input_dir)

            if not doc_manager.is_supported_file(safe_filename):
                raise HTTPException(
                    status_code=400,
                    detail=f"Unsupported file type. Supported types: {doc_manager.supported_extensions}",
                )

            # Check if filename already exists in doc_status storage
            existing_doc_data = await rag.doc_status.get_doc_by_file_path(safe_filename)
            if existing_doc_data:
                # Get document status information for error message
                status = existing_doc_data.get("status", "unknown")
                return InsertResponse(
                    status="duplicated",
                    message=f"File '{safe_filename}' already exists in document storage (Status: {status}).",
                    track_id="",
                )

            file_path = doc_manager.input_dir / safe_filename
            # Check if file already exists in file system
            if file_path.exists():
                return InsertResponse(
                    status="duplicated",
                    message=f"File '{safe_filename}' already exists in the input directory.",
                    track_id="",
                )

            with open(file_path, "wb") as buffer:
                shutil.copyfileobj(file.file, buffer)

            track_id = generate_track_id("upload")

            # Add to background tasks and get track_id
            background_tasks.add_task(pipeline_index_file, rag, file_path, track_id)

            return InsertResponse(
                status="success",
                message=f"File '{safe_filename}' uploaded successfully. Processing will continue in background.",
                track_id=track_id,
            )

        except Exception as e:
            logger.error(f"Error /documents/upload: {file.filename}: {str(e)}")
            logger.error(traceback.format_exc())
            raise HTTPException(status_code=500, detail=str(e))

    @router.post(
        "/text", response_model=InsertResponse, dependencies=[Depends(combined_auth)]
    )
    async def insert_text(
        request: InsertTextRequest,
        background_tasks: BackgroundTasks,
        pair: Tuple[LightRAG, DocumentManager] = Depends(get_rag),
    ):
        """
        Insert text into the RAG system.

        This endpoint allows you to insert text data into the RAG system for later retrieval
        and use in generating responses.

        Args:
            request (InsertTextRequest): The request body containing the text to be inserted.
            background_tasks: FastAPI BackgroundTasks for async processing

        Returns:
            InsertResponse: A response object containing the status of the operation.

        Raises:
            HTTPException: If an error occurs during text processing (500).
        """
        try:
<<<<<<< HEAD
            rag, doc_manager = pair
            
=======
            # Check if file_source already exists in doc_status storage
            if (
                request.file_source
                and request.file_source.strip()
                and request.file_source != "unknown_source"
            ):
                existing_doc_data = await rag.doc_status.get_doc_by_file_path(
                    request.file_source
                )
                if existing_doc_data:
                    # Get document status information for error message
                    status = existing_doc_data.get("status", "unknown")
                    return InsertResponse(
                        status="duplicated",
                        message=f"File source '{request.file_source}' already exists in document storage (Status: {status}).",
                        track_id="",
                    )

>>>>>>> f1e01107
            # Generate track_id for text insertion
            track_id = generate_track_id("insert")

            background_tasks.add_task(
                pipeline_index_texts,
                rag,
                [request.text],
                file_sources=[request.file_source],
                track_id=track_id,
            )

            return InsertResponse(
                status="success",
                message="Text successfully received. Processing will continue in background.",
                track_id=track_id,
            )
        except Exception as e:
            logger.error(f"Error /documents/text: {str(e)}")
            logger.error(traceback.format_exc())
            raise HTTPException(status_code=500, detail=str(e))

    @router.post(
        "/texts",
        response_model=InsertResponse,
        dependencies=[Depends(combined_auth)],
    )
    async def insert_texts(
        request: InsertTextsRequest,
        background_tasks: BackgroundTasks,
        pair: Tuple[LightRAG, DocumentManager] = Depends(get_rag),
    ):
        """
        Insert multiple texts into the RAG system.

        This endpoint allows you to insert multiple text entries into the RAG system
        in a single request.

        Args:
            request (InsertTextsRequest): The request body containing the list of texts.
            background_tasks: FastAPI BackgroundTasks for async processing

        Returns:
            InsertResponse: A response object containing the status of the operation.

        Raises:
            HTTPException: If an error occurs during text processing (500).
        """
        try:
<<<<<<< HEAD
            rag, doc_manager = pair
=======
            # Check if any file_sources already exist in doc_status storage
            if request.file_sources:
                for file_source in request.file_sources:
                    if (
                        file_source
                        and file_source.strip()
                        and file_source != "unknown_source"
                    ):
                        existing_doc_data = await rag.doc_status.get_doc_by_file_path(
                            file_source
                        )
                        if existing_doc_data:
                            # Get document status information for error message
                            status = existing_doc_data.get("status", "unknown")
                            return InsertResponse(
                                status="duplicated",
                                message=f"File source '{file_source}' already exists in document storage (Status: {status}).",
                                track_id="",
                            )
>>>>>>> f1e01107

            # Generate track_id for texts insertion
            track_id = generate_track_id("insert")

            background_tasks.add_task(
                pipeline_index_texts,
                rag,
                request.texts,
                file_sources=request.file_sources,
                track_id=track_id,
            )

            return InsertResponse(
                status="success",
                message="Texts successfully received. Processing will continue in background.",
                track_id=track_id,
            )
        except Exception as e:
            logger.error(f"Error /documents/texts: {str(e)}")
            logger.error(traceback.format_exc())
            raise HTTPException(status_code=500, detail=str(e))
        
    @router.post(
        "/links",
        response_model=InsertResponse,
        dependencies=[Depends(combined_auth)],
    )
    async def insert_links(
        request: InsertLinksRequest,
        background_tasks: BackgroundTasks,
        pair: Tuple[LightRAG, DocumentManager] = Depends(get_rag),
    ):
        try:
            rag, doc_manager = pair

            # Fetch pages concurrently
            fetched_texts = await asyncio.gather(*(aread_link(u) for u in request.links))

            # Keep only items with non-empty content and align sources
            pairs = [(t.strip(), u) for t, u in zip(fetched_texts, request.links) if t and t.strip()]
            if not pairs:
                raise HTTPException(status_code=400, detail="No extractable content found in provided links.")

            texts, sources = zip(*pairs)

            # Generate a tracking id and pass it through
            track_id = generate_track_id("links")

            background_tasks.add_task(
                pipeline_index_texts,
                rag,
                list(texts),
                file_sources=list(sources),
                track_id=track_id,
            )

            status = "success" if len(pairs) == len(request.links) else "partial_success"
            msg = f"Links received ({len(pairs)}/{len(request.links)} with content). Processing will continue in background."

            return InsertResponse(status=status, message=msg, track_id=track_id)

        except HTTPException:
            raise
        except Exception as e:
            logger.error(f"Error /documents/links: {str(e)}")
            logger.error(traceback.format_exc())
            raise HTTPException(status_code=500, detail=str(e))

    @router.delete(
        "", response_model=ClearDocumentsResponse, dependencies=[Depends(combined_auth)]
    )
    async def clear_documents(pair: Tuple[LightRAG, DocumentManager] = Depends(get_rag)):
        """
        Clear all documents from the RAG system.

        This endpoint deletes all documents, entities, relationships, and files from the system.
        It uses the storage drop methods to properly clean up all data and removes all files
        from the input directory.

        Returns:
            ClearDocumentsResponse: A response object containing the status and message.
                - status="success":           All documents and files were successfully cleared.
                - status="partial_success":   Document clear job exit with some errors.
                - status="busy":              Operation could not be completed because the pipeline is busy.
                - status="fail":              All storage drop operations failed, with message
                - message: Detailed information about the operation results, including counts
                  of deleted files and any errors encountered.

        Raises:
            HTTPException: Raised when a serious error occurs during the clearing process,
                          with status code 500 and error details in the detail field.
        """
        from lightrag.kg.shared_storage import (
            get_namespace_data,
            get_pipeline_status_lock,
        )

        rag, doc_manager = pair

        # Get pipeline status and lock
        pipeline_status = await get_namespace_data("pipeline_status")
        pipeline_status_lock = get_pipeline_status_lock()

        # Check and set status with lock
        async with pipeline_status_lock:
            if pipeline_status.get("busy", False):
                return ClearDocumentsResponse(
                    status="busy",
                    message="Cannot clear documents while pipeline is busy",
                )
            # Set busy to true
            pipeline_status.update(
                {
                    "busy": True,
                    "job_name": "Clearing Documents",
                    "job_start": datetime.now().isoformat(),
                    "docs": 0,
                    "batchs": 0,
                    "cur_batch": 0,
                    "request_pending": False,  # Clear any previous request
                    "latest_message": "Starting document clearing process",
                }
            )
            # Cleaning history_messages without breaking it as a shared list object
            del pipeline_status["history_messages"][:]
            pipeline_status["history_messages"].append(
                "Starting document clearing process"
            )

        try:
            # Use drop method to clear all data
            drop_tasks = []
            storages = [
                rag.text_chunks,
                rag.full_docs,
                rag.full_entities,
                rag.full_relations,
                rag.entities_vdb,
                rag.relationships_vdb,
                rag.chunks_vdb,
                rag.chunk_entity_relation_graph,
                rag.doc_status,
            ]

            # Log storage drop start
            if "history_messages" in pipeline_status:
                pipeline_status["history_messages"].append(
                    "Starting to drop storage components"
                )

            for storage in storages:
                if storage is not None:
                    drop_tasks.append(storage.drop())

            # Wait for all drop tasks to complete
            drop_results = await asyncio.gather(*drop_tasks, return_exceptions=True)

            # Check for errors and log results
            errors = []
            storage_success_count = 0
            storage_error_count = 0

            for i, result in enumerate(drop_results):
                storage_name = storages[i].__class__.__name__
                if isinstance(result, Exception):
                    error_msg = f"Error dropping {storage_name}: {str(result)}"
                    errors.append(error_msg)
                    logger.error(error_msg)
                    storage_error_count += 1
                else:
                    namespace = storages[i].namespace
                    workspace = storages[i].workspace
                    logger.info(
                        f"Successfully dropped {storage_name}: {workspace}/{namespace}"
                    )
                    storage_success_count += 1

            # Log storage drop results
            if "history_messages" in pipeline_status:
                if storage_error_count > 0:
                    pipeline_status["history_messages"].append(
                        f"Dropped {storage_success_count} storage components with {storage_error_count} errors"
                    )
                else:
                    pipeline_status["history_messages"].append(
                        f"Successfully dropped all {storage_success_count} storage components"
                    )

            # If all storage operations failed, return error status and don't proceed with file deletion
            if storage_success_count == 0 and storage_error_count > 0:
                error_message = "All storage drop operations failed. Aborting document clearing process."
                logger.error(error_message)
                if "history_messages" in pipeline_status:
                    pipeline_status["history_messages"].append(error_message)
                return ClearDocumentsResponse(status="fail", message=error_message)

            # Log file deletion start
            if "history_messages" in pipeline_status:
                pipeline_status["history_messages"].append(
                    "Starting to delete files in input directory"
                )

            # Delete only files in the current directory, preserve files in subdirectories
            deleted_files_count = 0
            file_errors_count = 0

            for file_path in doc_manager.input_dir.glob("*"):
                if file_path.is_file():
                    try:
                        file_path.unlink()
                        deleted_files_count += 1
                    except Exception as e:
                        logger.error(f"Error deleting file {file_path}: {str(e)}")
                        file_errors_count += 1

            # Log file deletion results
            if "history_messages" in pipeline_status:
                if file_errors_count > 0:
                    pipeline_status["history_messages"].append(
                        f"Deleted {deleted_files_count} files with {file_errors_count} errors"
                    )
                    errors.append(f"Failed to delete {file_errors_count} files")
                else:
                    pipeline_status["history_messages"].append(
                        f"Successfully deleted {deleted_files_count} files"
                    )

            # Prepare final result message
            final_message = ""
            if errors:
                final_message = f"Cleared documents with some errors. Deleted {deleted_files_count} files."
                status = "partial_success"
            else:
                final_message = f"All documents cleared successfully. Deleted {deleted_files_count} files."
                status = "success"

            # Log final result
            if "history_messages" in pipeline_status:
                pipeline_status["history_messages"].append(final_message)

            # Return response based on results
            return ClearDocumentsResponse(status=status, message=final_message)
        except Exception as e:
            error_msg = f"Error clearing documents: {str(e)}"
            logger.error(error_msg)
            logger.error(traceback.format_exc())
            if "history_messages" in pipeline_status:
                pipeline_status["history_messages"].append(error_msg)
            raise HTTPException(status_code=500, detail=str(e))
        finally:
            # Reset busy status after completion
            async with pipeline_status_lock:
                pipeline_status["busy"] = False
                completion_msg = "Document clearing process completed"
                pipeline_status["latest_message"] = completion_msg
                if "history_messages" in pipeline_status:
                    pipeline_status["history_messages"].append(completion_msg)

    @router.get(
        "/pipeline_status",
        dependencies=[Depends(combined_auth)],
        response_model=PipelineStatusResponse,
    )
    async def get_pipeline_status(
        pair: Tuple[LightRAG, DocumentManager] = Depends(get_rag)
    ) -> PipelineStatusResponse:
        """
        Get the current status of the document indexing pipeline.

        This endpoint returns information about the current state of the document processing pipeline,
        including the processing status, progress information, and history messages.

        Returns:
            PipelineStatusResponse: A response object containing:
                - autoscanned (bool): Whether auto-scan has started
                - busy (bool): Whether the pipeline is currently busy
                - job_name (str): Current job name (e.g., indexing files/indexing texts)
                - job_start (str, optional): Job start time as ISO format string
                - docs (int): Total number of documents to be indexed
                - batchs (int): Number of batches for processing documents
                - cur_batch (int): Current processing batch
                - request_pending (bool): Flag for pending request for processing
                - latest_message (str): Latest message from pipeline processing
                - history_messages (List[str], optional): List of history messages (limited to latest 1000 entries,
                  with truncation message if more than 1000 messages exist)

        Raises:
            HTTPException: If an error occurs while retrieving pipeline status (500)
        """
        try:
            from lightrag.kg.shared_storage import (
                get_namespace_data,
                get_all_update_flags_status,
            )

            pipeline_status = await get_namespace_data("pipeline_status")

            # Get update flags status for all namespaces
            update_status = await get_all_update_flags_status()

            # Convert MutableBoolean objects to regular boolean values
            processed_update_status = {}
            for namespace, flags in update_status.items():
                processed_flags = []
                for flag in flags:
                    # Handle both multiprocess and single process cases
                    if hasattr(flag, "value"):
                        processed_flags.append(bool(flag.value))
                    else:
                        processed_flags.append(bool(flag))
                processed_update_status[namespace] = processed_flags

            # Convert to regular dict if it's a Manager.dict
            status_dict = dict(pipeline_status)

            # Add processed update_status to the status dictionary
            status_dict["update_status"] = processed_update_status

            # Convert history_messages to a regular list if it's a Manager.list
            # and limit to latest 1000 entries with truncation message if needed
            if "history_messages" in status_dict:
                history_list = list(status_dict["history_messages"])
                total_count = len(history_list)

                if total_count > 1000:
                    # Calculate truncated message count
                    truncated_count = total_count - 1000

                    # Take only the latest 1000 messages
                    latest_messages = history_list[-1000:]

                    # Add truncation message at the beginning
                    truncation_message = (
                        f"[Truncated history messages: {truncated_count}/{total_count}]"
                    )
                    status_dict["history_messages"] = [
                        truncation_message
                    ] + latest_messages
                else:
                    # No truncation needed, return all messages
                    status_dict["history_messages"] = history_list

            # Ensure job_start is properly formatted as a string with timezone information
            if "job_start" in status_dict and status_dict["job_start"]:
                # Use format_datetime to ensure consistent formatting
                status_dict["job_start"] = format_datetime(status_dict["job_start"])

            return PipelineStatusResponse(**status_dict)
        except Exception as e:
            logger.error(f"Error getting pipeline status: {str(e)}")
            logger.error(traceback.format_exc())
            raise HTTPException(status_code=500, detail=str(e))

    # TODO: Deprecated
    @router.get(
        "", response_model=DocsStatusesResponse, dependencies=[Depends(combined_auth)]
    )
    async def documents(
        pair: Tuple[LightRAG, DocumentManager] = Depends(get_rag)
    ) -> DocsStatusesResponse:
        """
        Get the status of all documents in the system. This endpoint is deprecated; use /documents/paginated instead.
        To prevent excessive resource consumption, a maximum of 1,000 records is returned.

        This endpoint retrieves the current status of all documents, grouped by their
        processing status (PENDING, PROCESSING, PROCESSED, FAILED). The results are
        limited to 1000 total documents with fair distribution across all statuses.

        Returns:
            DocsStatusesResponse: A response object containing a dictionary where keys are
                                DocStatus values and values are lists of DocStatusResponse
                                objects representing documents in each status category.
                                Maximum 1000 documents total will be returned.

        Raises:
            HTTPException: If an error occurs while retrieving document statuses (500).
        """
        try:
            rag, doc_manager = pair

            statuses = (
                DocStatus.PENDING,
                DocStatus.PROCESSING,
                DocStatus.PROCESSED,
                DocStatus.FAILED,
            )

            tasks = [rag.get_docs_by_status(status) for status in statuses]
            results: List[Dict[str, DocProcessingStatus]] = await asyncio.gather(*tasks)

            response = DocsStatusesResponse()
            total_documents = 0
            max_documents = 1000

            # Convert results to lists for easier processing
            status_documents = []
            for idx, result in enumerate(results):
                status = statuses[idx]
                docs_list = []
                for doc_id, doc_status in result.items():
                    docs_list.append((doc_id, doc_status))
                status_documents.append((status, docs_list))

            # Fair distribution: round-robin across statuses
            status_indices = [0] * len(
                status_documents
            )  # Track current index for each status
            current_status_idx = 0

            while total_documents < max_documents:
                # Check if we have any documents left to process
                has_remaining = False
                for status_idx, (status, docs_list) in enumerate(status_documents):
                    if status_indices[status_idx] < len(docs_list):
                        has_remaining = True
                        break

                if not has_remaining:
                    break

                # Try to get a document from the current status
                status, docs_list = status_documents[current_status_idx]
                current_index = status_indices[current_status_idx]

                if current_index < len(docs_list):
                    doc_id, doc_status = docs_list[current_index]

                    if status not in response.statuses:
                        response.statuses[status] = []

                    response.statuses[status].append(
                        DocStatusResponse(
                            id=doc_id,
                            content_summary=doc_status.content_summary,
                            content_length=doc_status.content_length,
                            status=doc_status.status,
                            created_at=format_datetime(doc_status.created_at),
                            updated_at=format_datetime(doc_status.updated_at),
                            track_id=doc_status.track_id,
                            chunks_count=doc_status.chunks_count,
                            error_msg=doc_status.error_msg,
                            metadata=doc_status.metadata,
                            file_path=doc_status.file_path,
                        )
                    )

                    status_indices[current_status_idx] += 1
                    total_documents += 1

                # Move to next status (round-robin)
                current_status_idx = (current_status_idx + 1) % len(status_documents)

            return response
        except Exception as e:
            logger.error(f"Error GET /documents: {str(e)}")
            logger.error(traceback.format_exc())
            raise HTTPException(status_code=500, detail=str(e))

    class DeleteDocByIdResponse(BaseModel):
        """Response model for single document deletion operation."""

        status: Literal["deletion_started", "busy", "not_allowed"] = Field(
            description="Status of the deletion operation"
        )
        message: str = Field(description="Message describing the operation result")
        doc_id: str = Field(description="The ID of the document to delete")

    @router.delete(
        "/delete_document",
        response_model=DeleteDocByIdResponse,
        dependencies=[Depends(combined_auth)],
        summary="Delete a document and all its associated data by its ID.",
    )
    async def delete_document(
        delete_request: DeleteDocRequest,
        background_tasks: BackgroundTasks,
        pair: Tuple[LightRAG, DocumentManager] = Depends(get_rag)
    ) -> DeleteDocByIdResponse:
        """
        Delete documents and all their associated data by their IDs using background processing.

        Deletes specific documents and all their associated data, including their status,
        text chunks, vector embeddings, and any related graph data.
        The deletion process runs in the background to avoid blocking the client connection.
        It is disabled when llm cache for entity extraction is disabled.

        This operation is irreversible and will interact with the pipeline status.

        Args:
            delete_request (DeleteDocRequest): The request containing the document IDs and delete_file options.
            background_tasks: FastAPI BackgroundTasks for async processing

        Returns:
            DeleteDocByIdResponse: The result of the deletion operation.
                - status="deletion_started": The document deletion has been initiated in the background.
                - status="busy": The pipeline is busy with another operation.
                - status="not_allowed": Operation not allowed when LLM cache for entity extraction is disabled.

        Raises:
            HTTPException:
              - 500: If an unexpected internal error occurs during initialization.
        """
        rag, doc_manager = pair

        doc_ids = delete_request.doc_ids

        # The rag object is initialized from the server startup args,
        # so we can access its properties here.
        if not rag.enable_llm_cache_for_entity_extract:
            return DeleteDocByIdResponse(
                status="not_allowed",
                message="Operation not allowed when LLM cache for entity extraction is disabled.",
                doc_id=", ".join(delete_request.doc_ids),
            )

        try:
            from lightrag.kg.shared_storage import get_namespace_data

            pipeline_status = await get_namespace_data("pipeline_status")

            # Check if pipeline is busy
            if pipeline_status.get("busy", False):
                return DeleteDocByIdResponse(
                    status="busy",
                    message="Cannot delete documents while pipeline is busy",
                    doc_id=", ".join(doc_ids),
                )

            # Add deletion task to background tasks
            background_tasks.add_task(
                background_delete_documents,
                rag,
                doc_manager,
                doc_ids,
                delete_request.delete_file,
            )

            return DeleteDocByIdResponse(
                status="deletion_started",
                message=f"Document deletion for {len(doc_ids)} documents has been initiated. Processing will continue in background.",
                doc_id=", ".join(doc_ids),
            )

        except Exception as e:
            error_msg = f"Error initiating document deletion for {delete_request.doc_ids}: {str(e)}"
            logger.error(error_msg)
            logger.error(traceback.format_exc())
            raise HTTPException(status_code=500, detail=error_msg)

    @router.post(
        "/clear_cache",
        response_model=ClearCacheResponse,
        dependencies=[Depends(combined_auth)],
    )
    async def clear_cache(
        request: ClearCacheRequest,
        pair: Tuple[LightRAG, DocumentManager] = Depends(get_rag)
        ):
        """
        Clear all cache data from the LLM response cache storage.

        This endpoint clears all cached LLM responses regardless of mode.
        The request body is accepted for API compatibility but is ignored.

        Args:
            request (ClearCacheRequest): The request body (ignored for compatibility).

        Returns:
            ClearCacheResponse: A response object containing the status and message.

        Raises:
            HTTPException: If an error occurs during cache clearing (500).
        """
        try:
            rag, doc_manager = pair

            # Call the aclear_cache method (no modes parameter)
            await rag.aclear_cache()

            # Prepare success message
            message = "Successfully cleared all cache"

            return ClearCacheResponse(status="success", message=message)
        except Exception as e:
            logger.error(f"Error clearing cache: {str(e)}")
            logger.error(traceback.format_exc())
            raise HTTPException(status_code=500, detail=str(e))

    @router.delete(
        "/delete_entity",
        response_model=DeletionResult,
        dependencies=[Depends(combined_auth)],
    )
    async def delete_entity(
        request: DeleteEntityRequest,
        pair: Tuple[LightRAG, DocumentManager] = Depends(get_rag)
    ):
        """
        Delete an entity and all its relationships from the knowledge graph.

        Args:
            request (DeleteEntityRequest): The request body containing the entity name.

        Returns:
            DeletionResult: An object containing the outcome of the deletion process.

        Raises:
            HTTPException: If the entity is not found (404) or an error occurs (500).
        """
        try:
            rag, doc_manager = pair

            result = await rag.adelete_by_entity(entity_name=request.entity_name)
            if result.status == "not_found":
                raise HTTPException(status_code=404, detail=result.message)
            if result.status == "fail":
                raise HTTPException(status_code=500, detail=result.message)
            # Set doc_id to empty string since this is an entity operation, not document
            result.doc_id = ""
            return result
        except HTTPException:
            raise
        except Exception as e:
            error_msg = f"Error deleting entity '{request.entity_name}': {str(e)}"
            logger.error(error_msg)
            logger.error(traceback.format_exc())
            raise HTTPException(status_code=500, detail=error_msg)

    @router.delete(
        "/delete_relation",
        response_model=DeletionResult,
        dependencies=[Depends(combined_auth)],
    )
    async def delete_relation(
        request: DeleteRelationRequest,
        pair: Tuple[LightRAG, DocumentManager] = Depends(get_rag)
    ):
        """
        Delete a relationship between two entities from the knowledge graph.

        Args:
            request (DeleteRelationRequest): The request body containing the source and target entity names.

        Returns:
            DeletionResult: An object containing the outcome of the deletion process.

        Raises:
            HTTPException: If the relation is not found (404) or an error occurs (500).
        """
        try:
            rag, doc_manager = pair

            result = await rag.adelete_by_relation(
                source_entity=request.source_entity,
                target_entity=request.target_entity,
            )
            if result.status == "not_found":
                raise HTTPException(status_code=404, detail=result.message)
            if result.status == "fail":
                raise HTTPException(status_code=500, detail=result.message)
            # Set doc_id to empty string since this is a relation operation, not document
            result.doc_id = ""
            return result
        except HTTPException:
            raise
        except Exception as e:
            error_msg = f"Error deleting relation from '{request.source_entity}' to '{request.target_entity}': {str(e)}"
            logger.error(error_msg)
            logger.error(traceback.format_exc())
            raise HTTPException(status_code=500, detail=error_msg)

    @router.get(
        "/track_status/{track_id}",
        response_model=TrackStatusResponse,
        dependencies=[Depends(combined_auth)],
    )
    async def get_track_status(
        track_id: str,
        pair: Tuple[LightRAG, DocumentManager] = Depends(get_rag)
        ) -> TrackStatusResponse:
        """
        Get the processing status of documents by tracking ID.

        This endpoint retrieves all documents associated with a specific tracking ID,
        allowing users to monitor the processing progress of their uploaded files or inserted texts.

        Args:
            track_id (str): The tracking ID returned from upload, text, or texts endpoints

        Returns:
            TrackStatusResponse: A response object containing:
                - track_id: The tracking ID
                - documents: List of documents associated with this track_id
                - total_count: Total number of documents for this track_id

        Raises:
            HTTPException: If track_id is invalid (400) or an error occurs (500).
        """
        try:
            rag, doc_manager = pair

            # Validate track_id
            if not track_id or not track_id.strip():
                raise HTTPException(status_code=400, detail="Track ID cannot be empty")

            track_id = track_id.strip()

            # Get documents by track_id
            docs_by_track_id = await rag.aget_docs_by_track_id(track_id)

            # Convert to response format
            documents = []
            status_summary = {}

            for doc_id, doc_status in docs_by_track_id.items():
                documents.append(
                    DocStatusResponse(
                        id=doc_id,
                        content_summary=doc_status.content_summary,
                        content_length=doc_status.content_length,
                        status=doc_status.status,
                        created_at=format_datetime(doc_status.created_at),
                        updated_at=format_datetime(doc_status.updated_at),
                        track_id=doc_status.track_id,
                        chunks_count=doc_status.chunks_count,
                        error_msg=doc_status.error_msg,
                        metadata=doc_status.metadata,
                        file_path=doc_status.file_path,
                    )
                )

                # Build status summary
                # Handle both DocStatus enum and string cases for robust deserialization
                status_key = str(doc_status.status)
                status_summary[status_key] = status_summary.get(status_key, 0) + 1

            return TrackStatusResponse(
                track_id=track_id,
                documents=documents,
                total_count=len(documents),
                status_summary=status_summary,
            )

        except HTTPException:
            raise
        except Exception as e:
            logger.error(f"Error getting track status for {track_id}: {str(e)}")
            logger.error(traceback.format_exc())
            raise HTTPException(status_code=500, detail=str(e))

    @router.post(
        "/paginated",
        response_model=PaginatedDocsResponse,
        dependencies=[Depends(combined_auth)],
    )
    async def get_documents_paginated(
        request: DocumentsRequest,
        pair: Tuple[LightRAG, DocumentManager] = Depends(get_rag)
    ) -> PaginatedDocsResponse:
        """
        Get documents with pagination support.

        This endpoint retrieves documents with pagination, filtering, and sorting capabilities.
        It provides better performance for large document collections by loading only the
        requested page of data.

        Args:
            request (DocumentsRequest): The request body containing pagination parameters

        Returns:
            PaginatedDocsResponse: A response object containing:
                - documents: List of documents for the current page
                - pagination: Pagination information (page, total_count, etc.)
                - status_counts: Count of documents by status for all documents

        Raises:
            HTTPException: If an error occurs while retrieving documents (500).
        """
        try:
            rag, doc_manager = pair

            # Get paginated documents and status counts in parallel
            docs_task = rag.doc_status.get_docs_paginated(
                status_filter=request.status_filter,
                page=request.page,
                page_size=request.page_size,
                sort_field=request.sort_field,
                sort_direction=request.sort_direction,
            )
            status_counts_task = rag.doc_status.get_all_status_counts()

            # Execute both queries in parallel
            (documents_with_ids, total_count), status_counts = await asyncio.gather(
                docs_task, status_counts_task
            )

            # Convert documents to response format
            doc_responses = []
            for doc_id, doc in documents_with_ids:
                doc_responses.append(
                    DocStatusResponse(
                        id=doc_id,
                        content_summary=doc.content_summary,
                        content_length=doc.content_length,
                        status=doc.status,
                        created_at=format_datetime(doc.created_at),
                        updated_at=format_datetime(doc.updated_at),
                        track_id=doc.track_id,
                        chunks_count=doc.chunks_count,
                        error_msg=doc.error_msg,
                        metadata=doc.metadata,
                        file_path=doc.file_path,
                    )
                )

            # Calculate pagination info
            total_pages = (total_count + request.page_size - 1) // request.page_size
            has_next = request.page < total_pages
            has_prev = request.page > 1

            pagination = PaginationInfo(
                page=request.page,
                page_size=request.page_size,
                total_count=total_count,
                total_pages=total_pages,
                has_next=has_next,
                has_prev=has_prev,
            )

            return PaginatedDocsResponse(
                documents=doc_responses,
                pagination=pagination,
                status_counts=status_counts,
            )

        except Exception as e:
            logger.error(f"Error getting paginated documents: {str(e)}")
            logger.error(traceback.format_exc())
            raise HTTPException(status_code=500, detail=str(e))

    @router.get(
        "/status_counts",
        response_model=StatusCountsResponse,
        dependencies=[Depends(combined_auth)],
    )
    async def get_document_status_counts(
        pair: Tuple[LightRAG, DocumentManager] = Depends(get_rag)
    ) -> StatusCountsResponse:
        """
        Get counts of documents by status.

        This endpoint retrieves the count of documents in each processing status
        (PENDING, PROCESSING, PROCESSED, FAILED) for all documents in the system.

        Returns:
            StatusCountsResponse: A response object containing status counts

        Raises:
            HTTPException: If an error occurs while retrieving status counts (500).
        """

        rag, doc_manager = pair

        try:
            status_counts = await rag.doc_status.get_all_status_counts()
            return StatusCountsResponse(status_counts=status_counts)

        except Exception as e:
            logger.error(f"Error getting document status counts: {str(e)}")
            logger.error(traceback.format_exc())
            raise HTTPException(status_code=500, detail=str(e))

    @router.post(
        "/reprocess_failed",
        response_model=ReprocessResponse,
        dependencies=[Depends(combined_auth)],
    )
    async def reprocess_failed_documents(background_tasks: BackgroundTasks):
        """
        Reprocess failed and pending documents.

        This endpoint triggers the document processing pipeline which automatically
        picks up and reprocesses documents in the following statuses:
        - FAILED: Documents that failed during previous processing attempts
        - PENDING: Documents waiting to be processed
        - PROCESSING: Documents with abnormally terminated processing (e.g., server crashes)

        This is useful for recovering from server crashes, network errors, LLM service
        outages, or other temporary failures that caused document processing to fail.

        The processing happens in the background and can be monitored using the
        returned track_id or by checking the pipeline status.

        Returns:
            ReprocessResponse: Response with status, message, and track_id

        Raises:
            HTTPException: If an error occurs while initiating reprocessing (500).
        """
        try:
            # Generate track_id with "retry" prefix for retry operation
            track_id = generate_track_id("retry")

            # Start the reprocessing in the background
            background_tasks.add_task(rag.apipeline_process_enqueue_documents)
            logger.info(
                f"Reprocessing of failed documents initiated with track_id: {track_id}"
            )

            return ReprocessResponse(
                status="reprocessing_started",
                message="Reprocessing of failed documents has been initiated in background",
                track_id=track_id,
            )

        except Exception as e:
            logger.error(f"Error initiating reprocessing of failed documents: {str(e)}")
            logger.error(traceback.format_exc())
            raise HTTPException(status_code=500, detail=str(e))

    return router<|MERGE_RESOLUTION|>--- conflicted
+++ resolved
@@ -1881,10 +1881,8 @@
             HTTPException: If an error occurs during text processing (500).
         """
         try:
-<<<<<<< HEAD
             rag, doc_manager = pair
             
-=======
             # Check if file_source already exists in doc_status storage
             if (
                 request.file_source
@@ -1903,7 +1901,6 @@
                         track_id="",
                     )
 
->>>>>>> f1e01107
             # Generate track_id for text insertion
             track_id = generate_track_id("insert")
 
@@ -1952,9 +1949,7 @@
             HTTPException: If an error occurs during text processing (500).
         """
         try:
-<<<<<<< HEAD
             rag, doc_manager = pair
-=======
             # Check if any file_sources already exist in doc_status storage
             if request.file_sources:
                 for file_source in request.file_sources:
@@ -1974,7 +1969,6 @@
                                 message=f"File source '{file_source}' already exists in document storage (Status: {status}).",
                                 track_id="",
                             )
->>>>>>> f1e01107
 
             # Generate track_id for texts insertion
             track_id = generate_track_id("insert")
